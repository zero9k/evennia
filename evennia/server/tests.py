# -*- coding: utf-8 -*-

"""
Unit testing of the 'objects' Evennia component.

Runs as part of the Evennia's test suite with 'manage.py test"

Please add new tests to this module as needed.

Guidelines:
 A 'test case' is testing a specific component and is defined as a class
 inheriting from unittest.TestCase. The test case class can have a method
 setUp() that creates and sets up the testing environment.
 All methods inside the test case class whose names start with 'test' are
 used as test methods by the runner. Inside the test methods, special member
 methods assert*() are used to test the behaviour.
"""
try:
    from django.utils.unittest import TestCase
except ImportError:
    from django.test import TestCase
try:
    from django.utils import unittest
except ImportError:
    import unittest
    
from evennia.server.validators import EvenniaPasswordValidator
from evennia.utils.test_resources import EvenniaTest

from django.test.runner import DiscoverRunner

from evennia.server.throttle import Throttle
from evennia.utils.test_resources import EvenniaTest

from .deprecations import check_errors


class EvenniaTestSuiteRunner(DiscoverRunner):
    """
    This test runner only runs tests on the apps specified in evennia/
     avoid running the large number of tests defined by Django
    """

    def build_suite(self, test_labels, extra_tests=None, **kwargs):
        """
        Build a test suite for Evennia. test_labels is a list of apps to test.
        If not given, a subset of settings.INSTALLED_APPS will be used.
        """
        import evennia
        evennia._init()
        return super(EvenniaTestSuiteRunner, self).build_suite(test_labels, extra_tests=extra_tests, **kwargs)


class MockSettings(object):
    """
    Class for simulating django.conf.settings. Created with a single value, and then sets the required
    WEBSERVER_ENABLED setting to True or False depending if we're testing WEBSERVER_PORTS.
    """
    def __init__(self, setting, value=None):
        setattr(self, setting, value)
        if setting == "WEBSERVER_PORTS":
            self.WEBSERVER_ENABLED = True
        else:
            self.WEBSERVER_ENABLED = False


class TestDeprecations(TestCase):
    """
    Class for testing deprecations.check_errors.
    """
    deprecated_settings = ("CMDSET_DEFAULT", "CMDSET_OOC", "BASE_COMM_TYPECLASS", "COMM_TYPECLASS_PATHS",
                           "CHARACTER_DEFAULT_HOME", "OBJECT_TYPECLASS_PATHS", "SCRIPT_TYPECLASS_PATHS",
                           "ACCOUNT_TYPECLASS_PATHS", "CHANNEL_TYPECLASS_PATHS", "SEARCH_MULTIMATCH_SEPARATOR",
                           "TIME_SEC_PER_MIN", "TIME_MIN_PER_HOUR", "TIME_HOUR_PER_DAY", "TIME_DAY_PER_WEEK",
                           "TIME_WEEK_PER_MONTH", "TIME_MONTH_PER_YEAR")

    def test_check_errors(self):
        """
        All settings in deprecated_settings should raise a DeprecationWarning if they exist. WEBSERVER_PORTS
        raises an error if the iterable value passed does not have a tuple as its first element.
        """
        for setting in self.deprecated_settings:
            self.assertRaises(DeprecationWarning, check_errors, MockSettings(setting))
        # test check for WEBSERVER_PORTS having correct value
        self.assertRaises(DeprecationWarning, check_errors, MockSettings("WEBSERVER_PORTS", value=["not a tuple"]))

<<<<<<< HEAD
class ValidatorTest(EvenniaTest):
    
    def test_validator(self):
        # Validator returns None on success and ValidationError on failure.
        validator = EvenniaPasswordValidator()
        
        # This password should meet Evennia standards.
        self.assertFalse(validator.validate('testpassword', user=self.account))
        
        # This password contains illegal characters and should raise an Exception.
        from django.core.exceptions import ValidationError
        self.assertRaises(ValidationError, validator.validate, '(#)[#]<>', user=self.account)
=======
class ThrottleTest(EvenniaTest):
    """
    Class for testing the connection/IP throttle.
    """
    def test_throttle(self):
        ips = ('94.100.176.153', '45.56.148.77', '5.196.1.129')
        kwargs = {
            'limit': 5, 
            'timeout': 15 * 60
        }
        
        throttle = Throttle(**kwargs)
        
        for ip in ips:
            # Throttle should not be engaged by default
            self.assertFalse(throttle.check(ip))
            
            # Pretend to fail a bunch of events
            for x in xrange(50):
                obj = throttle.update(ip)
                self.assertFalse(obj)
            
            # Next ones should be blocked
            self.assertTrue(throttle.check(ip))
            
            for x in xrange(throttle.cache_size * 2):
                obj = throttle.update(ip)
                self.assertFalse(obj)
                
            # Should still be blocked
            self.assertTrue(throttle.check(ip))
            
            # Number of values should be limited by cache size
            self.assertEqual(throttle.cache_size, len(throttle.get(ip)))
            
        cache = throttle.get()
            
        # Make sure there are entries for each IP
        self.assertEqual(len(ips), len(cache.keys()))
            
        # There should only be (cache_size * num_ips) total in the Throttle cache
        self.assertEqual(sum([len(cache[x]) for x in cache.keys()]), throttle.cache_size * len(ips))
>>>>>>> 8980f564
<|MERGE_RESOLUTION|>--- conflicted
+++ resolved
@@ -23,14 +23,13 @@
     from django.utils import unittest
 except ImportError:
     import unittest
-    
+
 from evennia.server.validators import EvenniaPasswordValidator
 from evennia.utils.test_resources import EvenniaTest
 
 from django.test.runner import DiscoverRunner
 
 from evennia.server.throttle import Throttle
-from evennia.utils.test_resources import EvenniaTest
 
 from .deprecations import check_errors
 
@@ -68,36 +67,41 @@
     """
     Class for testing deprecations.check_errors.
     """
-    deprecated_settings = ("CMDSET_DEFAULT", "CMDSET_OOC", "BASE_COMM_TYPECLASS", "COMM_TYPECLASS_PATHS",
-                           "CHARACTER_DEFAULT_HOME", "OBJECT_TYPECLASS_PATHS", "SCRIPT_TYPECLASS_PATHS",
-                           "ACCOUNT_TYPECLASS_PATHS", "CHANNEL_TYPECLASS_PATHS", "SEARCH_MULTIMATCH_SEPARATOR",
-                           "TIME_SEC_PER_MIN", "TIME_MIN_PER_HOUR", "TIME_HOUR_PER_DAY", "TIME_DAY_PER_WEEK",
-                           "TIME_WEEK_PER_MONTH", "TIME_MONTH_PER_YEAR")
+    deprecated_settings = (
+            "CMDSET_DEFAULT", "CMDSET_OOC", "BASE_COMM_TYPECLASS", "COMM_TYPECLASS_PATHS",
+            "CHARACTER_DEFAULT_HOME", "OBJECT_TYPECLASS_PATHS", "SCRIPT_TYPECLASS_PATHS",
+            "ACCOUNT_TYPECLASS_PATHS", "CHANNEL_TYPECLASS_PATHS", "SEARCH_MULTIMATCH_SEPARATOR",
+            "TIME_SEC_PER_MIN", "TIME_MIN_PER_HOUR", "TIME_HOUR_PER_DAY", "TIME_DAY_PER_WEEK",
+            "TIME_WEEK_PER_MONTH", "TIME_MONTH_PER_YEAR")
 
     def test_check_errors(self):
         """
-        All settings in deprecated_settings should raise a DeprecationWarning if they exist. WEBSERVER_PORTS
-        raises an error if the iterable value passed does not have a tuple as its first element.
+        All settings in deprecated_settings should raise a DeprecationWarning if they exist.
+        WEBSERVER_PORTS raises an error if the iterable value passed does not have a tuple as its
+        first element.
         """
         for setting in self.deprecated_settings:
             self.assertRaises(DeprecationWarning, check_errors, MockSettings(setting))
         # test check for WEBSERVER_PORTS having correct value
-        self.assertRaises(DeprecationWarning, check_errors, MockSettings("WEBSERVER_PORTS", value=["not a tuple"]))
+        self.assertRaises(
+            DeprecationWarning,
+            check_errors, MockSettings("WEBSERVER_PORTS", value=["not a tuple"]))
 
-<<<<<<< HEAD
+
 class ValidatorTest(EvenniaTest):
-    
+
     def test_validator(self):
         # Validator returns None on success and ValidationError on failure.
         validator = EvenniaPasswordValidator()
-        
+
         # This password should meet Evennia standards.
         self.assertFalse(validator.validate('testpassword', user=self.account))
-        
+
         # This password contains illegal characters and should raise an Exception.
         from django.core.exceptions import ValidationError
         self.assertRaises(ValidationError, validator.validate, '(#)[#]<>', user=self.account)
-=======
+
+
 class ThrottleTest(EvenniaTest):
     """
     Class for testing the connection/IP throttle.
@@ -105,39 +109,38 @@
     def test_throttle(self):
         ips = ('94.100.176.153', '45.56.148.77', '5.196.1.129')
         kwargs = {
-            'limit': 5, 
+            'limit': 5,
             'timeout': 15 * 60
         }
-        
+
         throttle = Throttle(**kwargs)
-        
+
         for ip in ips:
             # Throttle should not be engaged by default
             self.assertFalse(throttle.check(ip))
-            
+
             # Pretend to fail a bunch of events
-            for x in xrange(50):
+            for x in range(50):
                 obj = throttle.update(ip)
                 self.assertFalse(obj)
-            
+
             # Next ones should be blocked
             self.assertTrue(throttle.check(ip))
-            
-            for x in xrange(throttle.cache_size * 2):
+
+            for x in range(throttle.cache_size * 2):
                 obj = throttle.update(ip)
                 self.assertFalse(obj)
-                
+
             # Should still be blocked
             self.assertTrue(throttle.check(ip))
-            
+
             # Number of values should be limited by cache size
             self.assertEqual(throttle.cache_size, len(throttle.get(ip)))
-            
+
         cache = throttle.get()
-            
+
         # Make sure there are entries for each IP
         self.assertEqual(len(ips), len(cache.keys()))
-            
+
         # There should only be (cache_size * num_ips) total in the Throttle cache
-        self.assertEqual(sum([len(cache[x]) for x in cache.keys()]), throttle.cache_size * len(ips))
->>>>>>> 8980f564
+        self.assertEqual(sum([len(cache[x]) for x in cache.keys()]), throttle.cache_size * len(ips))